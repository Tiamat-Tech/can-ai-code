#!/bin/bash

<<<<<<< HEAD
=======
echo -e "$WRAPPER_SOURCE" > /wrapper
echo -e "$ANSWER_SOURCE" > /answer

>>>>>>> 9efafb1c
timeout --foreground 5 $@
CODE="$?"
if [ "$CODE" -eq "124" ]; then
   echo "### { \"error\": \"timeout!\" }"
fi<|MERGE_RESOLUTION|>--- conflicted
+++ resolved
@@ -1,11 +1,8 @@
 #!/bin/bash
 
-<<<<<<< HEAD
-=======
 echo -e "$WRAPPER_SOURCE" > /wrapper
 echo -e "$ANSWER_SOURCE" > /answer
 
->>>>>>> 9efafb1c
 timeout --foreground 5 $@
 CODE="$?"
 if [ "$CODE" -eq "124" ]; then
